--- conflicted
+++ resolved
@@ -272,52 +272,6 @@
 
                 # Store melspectrogram as array
                 np.save(f"{target_path}{cat}/{track[:-4]}_melspec.npy", melspec)
-<<<<<<< HEAD
-            print()
-
-    def create_training_dataset_new(self, melspec_path:str, target_path:str, assert_shape:bool, bit:int=16):
-        pass
-
-    def create_training_dataset(self, melspec_path, target_path, assert_shape = None, bit = 16):
-        """
-        Transforms the structured melspectrogram dataset into two numpy arrays:
-            1. concatenation of all melspectrograms
-            2. array of category labels
-
-        Arguments
-        ---------
-        <melspec_path>:
-            Specify where the relevant melspectrograms are.
-        <target_path>:
-            Specify a folder to create the new dataset in.#
-        <assert_shape>:
-            Melspecs which differ from the given shape are ignored.
-            Default: False
-        Returns
-        -------
-        None.
-        """
-
-        # Write a text file assigning the categories to numbers
-        with open(target_path+"category_labels.txt", "w") as file:
-            for i, cat in enumerate(self.categories):
-                file.write(f"{cat}, {i}\n")
-
-        # Process category by category for shorter running time
-
-        # For every category, consider all tracks
-        for i, cat in enumerate(self.categories):
-
-
-            # If category already processed, skip to next
-            if f"melspecs_{cat}.npy" in os.listdir(target_path):
-                print(f"{cat} fully processed. Skipping.")
-                print()
-                continue
-
-            print(f"Processing {cat}")
-=======
->>>>>>> 5053b767
             print()
 
 
